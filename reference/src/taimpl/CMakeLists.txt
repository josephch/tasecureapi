--- conflicted
+++ resolved
@@ -202,32 +202,6 @@
 
 target_clangformat_setup(taimpl)
 
-<<<<<<< HEAD
-# Google test
-add_executable(taimpltest
-        test/environment.cpp
-        test/ta_test_helpers.cpp
-        test/json.cpp
-        test/object_store.cpp
-        test/rights.cpp
-        test/slots.cpp
-        test/ta_sa_init.cpp
-        test/ta_sa_svp_check.cpp
-        test/ta_sa_svp_copy.cpp
-        test/ta_sa_svp_write.cpp
-        test/ta_sa_svp_common.cpp
-        test/ta_sa_svp_crypto.cpp
-        test/ta_sa_svp_crypto.h
-        test/ta_sa_svp_key_check.cpp)
-
-target_include_directories(taimpltest
-        PRIVATE
-        $<BUILD_INTERFACE:${CMAKE_CURRENT_SOURCE_DIR}/../client/include>
-        $<BUILD_INTERFACE:${CMAKE_CURRENT_SOURCE_DIR}/../util/include>
-        $<BUILD_INTERFACE:${CMAKE_CURRENT_SOURCE_DIR}/include/internal>
-        ${OPENSSL_INCLUDE_DIR}
-        )
-=======
 if (BUILD_TESTS)
     # Google test
     add_executable(taimpltest
@@ -238,9 +212,9 @@
             test/rights.cpp
             test/slots.cpp
             test/ta_sa_init.cpp
-            test/ta_sa_svp_buffer_check.cpp
-            test/ta_sa_svp_buffer_copy.cpp
-            test/ta_sa_svp_buffer_write.cpp
+            test/ta_sa_svp_check.cpp
+            test/ta_sa_svp_copy.cpp
+            test/ta_sa_svp_write.cpp
             test/ta_sa_svp_common.cpp
             test/ta_sa_svp_crypto.cpp
             test/ta_sa_svp_crypto.h
@@ -253,7 +227,6 @@
             $<BUILD_INTERFACE:${CMAKE_CURRENT_SOURCE_DIR}/include/internal>
             ${OPENSSL_INCLUDE_DIR}
             )
->>>>>>> d049be2c
 
     target_compile_options(taimpltest PRIVATE -Werror -Wall -Wextra -Wno-unused-parameter)
 
